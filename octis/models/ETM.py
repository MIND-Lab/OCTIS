--- conflicted
+++ resolved
@@ -83,13 +83,8 @@
         if hyperparameters is None:
             hyperparameters = {}
         self.set_model(dataset, hyperparameters)
-<<<<<<< HEAD
         self.top_word = top_words
         self.early_stopping = EarlyStopping(patience=5, verbose=True, path=op_path)
-=======
-        self.top_words = top_words
-        self.early_stopping = EarlyStopping(patience=5, verbose=True)
->>>>>>> 3f841c9d
 
         for epoch in range(0, self.hyperparameters['num_epochs']):
             continue_training = self._train_epoch(epoch)
