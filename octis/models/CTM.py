--- conflicted
+++ resolved
@@ -4,7 +4,6 @@
 from octis.models.contextualized_topic_models.datasets import dataset
 from octis.models.contextualized_topic_models.models import ctm
 from octis.models.contextualized_topic_models.utils.data_preparation import bert_embeddings_from_list
-import numpy
 import os
 import pickle as pkl
 
@@ -14,14 +13,9 @@
     def __init__(self, dataset, num_topics=10, model_type='prodLDA', activation='softplus',
                  dropout=0.2, learn_priors=True, batch_size=64, log_lr=2e-3, momentum=0.99,
                  solver='adam', num_epochs=100, reduce_on_plateau=False, prior_mean=0.0,
-<<<<<<< HEAD
                  prior_variance=None, num_layers=2, num_neurons=100, use_partitions=True,
                  inference_type="zeroshot", bert_path="", bert_model="bert-base-nli-mean-tokens",
                  num_samples = 30):
-=======
-                 prior_variance=None, num_layers=2, num_neurons=100, use_partitions=True, num_samples=10,
-                 inference_type="zeroshot", bert_path="", bert_model="bert-base-nli-mean-tokens"):
->>>>>>> 1909dd68
         """
         initialization of CTM
 
@@ -56,12 +50,8 @@
         self.hyperparameters['inference_type'] = inference_type
         self.hyperparameters['learn_priors'] = learn_priors
         self.hyperparameters['batch_size'] = batch_size
-<<<<<<< HEAD
+        self.hyperparameters['num_samples'] = num_samples
         self.hyperparameters['log_lr'] = log_lr
-=======
-        self.hyperparameters['lr'] = lr
-        self.hyperparameters['num_samples'] = num_samples
->>>>>>> 1909dd68
         self.hyperparameters['momentum'] = momentum
         self.hyperparameters['solver'] = solver
         self.hyperparameters['num_epochs'] = num_epochs
@@ -72,37 +62,13 @@
         self.hyperparameters["bert_path"] = bert_path
         self.hyperparameters["num_layers"] = num_layers
         self.hyperparameters["bert_model"] = bert_model
-<<<<<<< HEAD
         self.hyperparameters["num_samples"] = num_samples
 
-=======
->>>>>>> 1909dd68
         self.use_partitions = use_partitions
 
         hidden_sizes = tuple([num_neurons for _ in range(num_layers)])
         self.hyperparameters['hidden_sizes'] = tuple(hidden_sizes)
 
-<<<<<<< HEAD
-=======
-        self.model = None
-        self.vocab = None
-
-    def train_model(self, dataset, hyperparameters=None, top_words=10):
-        """
-        trains CTM model
-
-        :param dataset: octis Dataset for training the model
-        :param hyperparameters: dict, with optionally) the following information:
-        :param top_words: number of top-n words of the topics (default 10)
-
-        """
-        if hyperparameters is None:
-            hyperparameters = {}
-
-        self.set_params(hyperparameters)
-        self.vocab = dataset.get_vocabulary()
-
->>>>>>> 1909dd68
         if self.use_partitions:
             train, validation, test = dataset.get_partitioned_corpus(use_validation=True)
 
@@ -110,7 +76,6 @@
             data_corpus_test = [' '.join(i) for i in test]
             data_corpus_validation = [' '.join(i) for i in validation]
 
-<<<<<<< HEAD
             self.vocab = dataset.get_vocabulary()
             self.X_train, self.X_test, self.X_valid, self.input_size = \
                 self.preprocess(self.vocab, data_corpus_train, test=data_corpus_test,
@@ -174,89 +139,9 @@
         return result
 
     def set_params(self, hyperparameters):
-        self.hyperparameters['num_topics'] = \
-            hyperparameters.get('num_topics', self.hyperparameters['num_topics'])
-        self.hyperparameters['model_type'] = \
-            hyperparameters.get('model_type', self.hyperparameters['model_type'])
-        self.hyperparameters['activation'] = \
-            hyperparameters.get('activation', self.hyperparameters['activation'])
-        self.hyperparameters['dropout'] = hyperparameters.get('dropout', self.hyperparameters['dropout'])
-        self.hyperparameters['learn_priors'] = \
-            hyperparameters.get('learn_priors', self.hyperparameters['learn_priors'])
-        self.hyperparameters['batch_size'] = \
-            hyperparameters.get('batch_size', self.hyperparameters['batch_size'])
-        self.hyperparameters['log_lr'] = hyperparameters.get('log_lr', self.hyperparameters['log_lr'])
-        self.hyperparameters['momentum'] = \
-            hyperparameters.get('momentum', self.hyperparameters['momentum'])
-        self.hyperparameters['solver'] = hyperparameters.get('solver', self.hyperparameters['solver'])
-        self.hyperparameters['num_epochs'] = \
-            hyperparameters.get('num_epochs', self.hyperparameters['num_epochs'])
-        self.hyperparameters['reduce_on_plateau'] = \
-            hyperparameters.get('reduce_on_plateau', self.hyperparameters['reduce_on_plateau'])
-        self.hyperparameters["prior_mean"] = \
-            hyperparameters.get('prior_mean', self.hyperparameters['prior_mean'])
-        self.hyperparameters["prior_variance"] = \
-            hyperparameters.get('prior_variance', self.hyperparameters['prior_variance'])
-        self.hyperparameters["inference_type"] = \
-            hyperparameters.get('inference_type', self.hyperparameters['inference_type'])
-        self.hyperparameters["num_layers"] = \
-            hyperparameters.get('num_layers', self.hyperparameters['num_layers'])
-        self.hyperparameters["num_neurons"] = \
-            hyperparameters.get('num_neurons', self.hyperparameters['num_neurons'])
-=======
-            x_train, x_test, x_valid, input_size = self.preprocess(
-                self.vocab, data_corpus_train, test=data_corpus_test, validation=data_corpus_validation,
-                bert_train_path=self.hyperparameters['bert_path'] + "_train.pkl",
-                bert_test_path=self.hyperparameters['bert_path'] + "_test.pkl",
-                bert_val_path=self.hyperparameters['bert_path'] + "_val.pkl",
-                bert_model=self.hyperparameters["bert_model"])
-            self.model = ctm.CTM(input_size=input_size, bert_input_size=x_train.X_bert.shape[1], model_type='prodLDA',
-                                 num_topics=self.hyperparameters['num_topics'], dropout=self.hyperparameters['dropout'],
-                                 activation=self.hyperparameters['activation'], lr=self.hyperparameters['lr'],
-                                 inference_type=self.hyperparameters['inference_type'],
-                                 hidden_sizes=self.hyperparameters['hidden_sizes'],
-                                 solver=self.hyperparameters['solver'],
-                                 momentum=self.hyperparameters['momentum'],
-                                 num_epochs=self.hyperparameters['num_epochs'],
-                                 learn_priors=self.hyperparameters['learn_priors'],
-                                 batch_size=self.hyperparameters['batch_size'],
-                                 num_samples=self.hyperparameters['num_samples'],
-                                 topic_prior_mean=self.hyperparameters["prior_mean"],
-                                 reduce_on_plateau=self.hyperparameters['reduce_on_plateau'],
-                                 topic_prior_variance=self.hyperparameters["prior_variance"])
-            self.model.fit(x_train, x_valid, verbose=False)
-            result = self.inference(x_test)
-            return result
-
-        else:
-            data_corpus = [' '.join(i) for i in dataset.get_corpus()]
-            x_train, input_size = self.preprocess(
-                self.vocab, train=data_corpus, bert_train_path=self.hyperparameters['bert_path'] + "_train.pkl",
-                bert_model=self.hyperparameters["bert_model"])
-
-        self.model = ctm.CTM(input_size=input_size, bert_input_size=x_train.X_bert.shape[1], model_type='prodLDA',
-                             num_topics=self.hyperparameters['num_topics'], dropout=self.hyperparameters['dropout'],
-                             activation=self.hyperparameters['activation'], lr=self.hyperparameters['lr'],
-                             inference_type=self.hyperparameters['inference_type'],
-                             hidden_sizes=self.hyperparameters['hidden_sizes'], solver=self.hyperparameters['solver'],
-                             momentum=self.hyperparameters['momentum'], num_epochs=self.hyperparameters['num_epochs'],
-                             learn_priors=self.hyperparameters['learn_priors'],
-                             batch_size=self.hyperparameters['batch_size'],
-                             num_samples=self.hyperparameters['num_samples'],
-                             topic_prior_mean=self.hyperparameters["prior_mean"],
-                             reduce_on_plateau=self.hyperparameters['reduce_on_plateau'],
-                             topic_prior_variance=self.hyperparameters["prior_variance"])
-
-
-        self.model.fit(x_train, None, verbose=False)
-        result = self.model.get_info()
-        return result
-
-    def set_params(self, hyperparameters):
-        for k in hyperparameters.keys():
+       for k in hyperparameters.keys():
             if k in self.hyperparameters.keys() and k != 'hidden_sizes':
                 self.hyperparameters[k] = hyperparameters.get(k, self.hyperparameters[k])
->>>>>>> 1909dd68
 
         self.hyperparameters['hidden_sizes'] = tuple(
             [int(self.hyperparameters["num_neurons"]) for _ in range(self.hyperparameters["num_layers"])])
