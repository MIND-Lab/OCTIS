--- conflicted
+++ resolved
@@ -24,7 +24,7 @@
         self.hyperparameters['inference_type'] = inference_type
         self.hyperparameters['learn_priors'] = learn_priors
         self.hyperparameters['batch_size'] = batch_size
-        self.hyperparameters['log_lr'] = log_lr
+        self.hyperparameters['lr'] = lr
         self.hyperparameters['momentum'] = momentum
         self.hyperparameters['solver'] = solver
         self.hyperparameters['num_epochs'] = num_epochs
@@ -41,7 +41,6 @@
 
         self.hyperparameters['hidden_sizes'] = tuple(hidden_sizes)
 
-<<<<<<< HEAD
         if self.use_partitions:
             train, validation, test = dataset.get_partitioned_corpus(use_validation=True)
 
@@ -61,10 +60,7 @@
             data_corpus = [' '.join(i) for i in dataset.get_corpus()]
             self.X_train, self.input_size = self.preprocess(self.vocab, train=data_corpus)
 
-    def train_model(self, hyperparameters, top_words=10):
-=======
-    def train_model(self, dataset, hyperparameters=None, top_words=10):
->>>>>>> c3fb3640
+    def train_model(self, hyperparameters=None, top_words=10):
         """
             Args
                 hyperparameters: dict, with the below information:
