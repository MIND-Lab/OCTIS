from sklearn.feature_extraction.text import CountVectorizer

from octis.models.model import Abstract_Model
from octis.models.contextualized_topic_models.datasets import dataset
from octis.models.contextualized_topic_models.models import ctm
from octis.models.contextualized_topic_models.utils.data_preparation import bert_embeddings_from_list
import numpy
import os
import pickle as pkl


class CTM(Abstract_Model):

    def __init__(self, dataset, num_topics=10, model_type='prodLDA', activation='softplus',
                 dropout=0.2, learn_priors=True, batch_size=64, log_lr=2e-3, momentum=0.99,
                 solver='adam', num_epochs=100, reduce_on_plateau=False, prior_mean=0.0,
                 prior_variance=None, num_layers=2, num_neurons=100, use_partitions=True,
                 inference_type="zeroshot", bert_path="", bert_model="bert-base-nli-mean-tokens"):
        """
        :param num_topics : int, number of topic components, (default 10)
        :param model_type : string, 'prodLDA' or 'LDA' (default 'prodLDA')
        :param num_layers : int, number of layers (default 2)
        :param activation : string, 'softplus', 'relu', ' (default 'softplus')
        :param dropout : float, dropout to use (default 0.2)
        :param learn_priors : bool, make priors a learnable parameter (default True)
        :param batch_size : int, size of batch to use for training (default 64)
        :param lr : float, learning rate to use for training (default 2e-3)
        :param momentum : float, momentum to use for training (default 0.99)
        :param solver : string, optimizer 'adam' or 'sgd' (default 'adam')
        :param num_epochs : int, number of epochs to train for, (default 100)
        :param reduce_on_plateau : bool, reduce learning rate by 10x on plateau of 10 epochs (default False)
        :param inference_type: the type of the CTM model. It can be "zeroshot" or "combined" (default zeroshot)
        """

        super().__init__()
        self.hyperparameters['num_topics'] = num_topics
        self.hyperparameters['model_type'] = model_type
        self.hyperparameters['activation'] = activation
        self.hyperparameters['dropout'] = dropout
        self.hyperparameters['inference_type'] = inference_type
        self.hyperparameters['learn_priors'] = learn_priors
        self.hyperparameters['batch_size'] = batch_size
        self.hyperparameters['log_lr'] = log_lr
        self.hyperparameters['momentum'] = momentum
        self.hyperparameters['solver'] = solver
        self.hyperparameters['num_epochs'] = num_epochs
        self.hyperparameters['reduce_on_plateau'] = reduce_on_plateau
        self.hyperparameters["prior_mean"] = prior_mean
        self.hyperparameters["prior_variance"] = prior_variance
        self.hyperparameters["num_neurons"] = num_neurons
        self.hyperparameters["bert_path"] = bert_path
        self.hyperparameters["num_layers"] = num_layers
        self.hyperparameters["bert_model"] = bert_model
        self.use_partitions = use_partitions

        hidden_sizes = tuple([num_neurons for _ in range(num_layers)])

        self.hyperparameters['hidden_sizes'] = tuple(hidden_sizes)

        if self.use_partitions:
            train, validation, test = dataset.get_partitioned_corpus(use_validation=True)

            data_corpus_train = [' '.join(i) for i in train]
            data_corpus_test = [' '.join(i) for i in test]
            data_corpus_validation = [' '.join(i) for i in validation]

            self.vocab = dataset.get_vocabulary()
            self.X_train, self.X_test, self.X_valid, self.input_size = \
                self.preprocess(self.vocab, data_corpus_train, test=data_corpus_test,
                                validation=data_corpus_validation,
                                bert_train_path=self.hyperparameters['bert_path'] + "_train.pkl",
                                bert_test_path=self.hyperparameters['bert_path'] + "_test.pkl",
                                bert_val_path=self.hyperparameters['bert_path'] + "_val.pkl",
                                bert_model=self.hyperparameters["bert_model"])
        else:
            data_corpus = [' '.join(i) for i in dataset.get_corpus()]
            self.X_train, self.input_size = self.preprocess(self.vocab, train=data_corpus)

    def train_model(self, hyperparameters=None, top_words=10):
        """
<<<<<<< HEAD
            Args
                hyperparameters: dict, with the below information:

                num_topics : int, number of topic components, (default 10)
                model_type : string, 'prodLDA' or 'LDA' (default 'prodLDA')
                hidden_sizes : tuple, length = n_layers, (default (100, 100))
                activation : string, 'softplus', 'relu', (default 'softplus')
                dropout : float, dropout to use (default 0.2)
                learn_priors : bool, make priors a learnable parameter (default True)
                batch_size : int, size of batch to use for training (default 64)
                log_lr : float, learning rate to use for training (default 2e-3)
                momentum : float, momentum to use for training (default 0.99)
                solver : string, optimizer 'adam' or 'sgd' (default 'adam')
                num_epochs : int, number of epochs to train for, (default 100)
                reduce_on_plateau : bool, reduce learning rate by 10x on plateau of 10 epochs (default False)
            """
=======
        trains CTM model

        :param dataset: octis Dataset for training the model
        :param hyperparameters: dict, with optionally) the following information:

        """
>>>>>>> f458ab43
        if hyperparameters is None:
            hyperparameters = {}

        self.set_params(hyperparameters)

<<<<<<< HEAD
        self.model = ctm.CTM(input_size=self.input_size,
                             bert_input_size=self.X_train.X_bert.shape[1],
                             num_topics=int(self.hyperparameters['num_topics']),
                             model_type='prodLDA',
                             inference_type=self.hyperparameters['inference_type'],
                             hidden_sizes=self.hyperparameters['hidden_sizes'],
                             activation=self.hyperparameters['activation'],
                             dropout=self.hyperparameters['dropout'],
                             learn_priors=self.hyperparameters['learn_priors'],
                             batch_size=self.hyperparameters['batch_size'],
                             lr=10**self.hyperparameters['log_lr'],
                             momentum=self.hyperparameters['momentum'],
                             solver=self.hyperparameters['solver'],
                             num_epochs=self.hyperparameters['num_epochs'],
                             reduce_on_plateau=self.hyperparameters['reduce_on_plateau'],
                             topic_prior_mean=self.hyperparameters["prior_mean"],
                             topic_prior_variance=self.hyperparameters["prior_variance"]
                             )
=======
        if self.use_partitions:
            train, validation, test = dataset.get_partitioned_corpus(use_validation=True)

            data_corpus_train = [' '.join(i) for i in train]
            data_corpus_test = [' '.join(i) for i in test]
            data_corpus_validation = [' '.join(i) for i in validation]

            self.vocab = dataset.get_vocabulary()
            self.X_train, self.X_test, self.X_valid, input_size = \
                self.preprocess(self.vocab, data_corpus_train, test=data_corpus_test,
                                validation=data_corpus_validation,
                                bert_train_path=self.hyperparameters['bert_path'] + "_train.pkl",
                                bert_test_path=self.hyperparameters['bert_path'] + "_test.pkl",
                                bert_val_path=self.hyperparameters['bert_path'] + "_val.pkl",
                                bert_model=self.hyperparameters["bert_model"])
        else:
            data_corpus = [' '.join(i) for i in dataset.get_corpus()]
            self.X_train, input_size = self.preprocess(
                self.vocab, train=data_corpus, bert_train_path=self.hyperparameters['bert_path'] + "_train.pkl",
                bert_model=self.hyperparameters["bert_model"])

        self.model = ctm.CTM(
            input_size=input_size, bert_input_size=self.X_train.X_bert.shape[1],
            num_topics=self.hyperparameters['num_topics'], model_type='prodLDA',
            inference_type=self.hyperparameters['inference_type'],  hidden_sizes=self.hyperparameters['hidden_sizes'],
            activation=self.hyperparameters['activation'], dropout=self.hyperparameters['dropout'],
            learn_priors=self.hyperparameters['learn_priors'], batch_size=self.hyperparameters['batch_size'],
            lr=self.hyperparameters['lr'], momentum=self.hyperparameters['momentum'],
            solver=self.hyperparameters['solver'], num_epochs=self.hyperparameters['num_epochs'],
            reduce_on_plateau=self.hyperparameters['reduce_on_plateau'],
            topic_prior_mean=self.hyperparameters["prior_mean"],
            topic_prior_variance=self.hyperparameters["prior_variance"])
>>>>>>> f458ab43

        self.model.fit(self.X_train, self.X_valid)

        if self.use_partitions:
            result = self.inference()
        else:
            result = self.model.get_info()
        return result

    def set_params(self, hyperparameters):
        self.hyperparameters['num_topics'] = \
            hyperparameters.get('num_topics', self.hyperparameters['num_topics'])
        self.hyperparameters['model_type'] = \
            hyperparameters.get('model_type', self.hyperparameters['model_type'])
        self.hyperparameters['activation'] = \
            hyperparameters.get('activation', self.hyperparameters['activation'])
        self.hyperparameters['dropout'] = hyperparameters.get('dropout', self.hyperparameters['dropout'])
        self.hyperparameters['learn_priors'] = \
            hyperparameters.get('learn_priors', self.hyperparameters['learn_priors'])
        self.hyperparameters['batch_size'] = \
            hyperparameters.get('batch_size', self.hyperparameters['batch_size'])
        self.hyperparameters['log_lr'] = hyperparameters.get('log_lr', self.hyperparameters['log_lr'])
        self.hyperparameters['momentum'] = \
            hyperparameters.get('momentum', self.hyperparameters['momentum'])
        self.hyperparameters['solver'] = hyperparameters.get('solver', self.hyperparameters['solver'])
        self.hyperparameters['num_epochs'] = \
            hyperparameters.get('num_epochs', self.hyperparameters['num_epochs'])
        self.hyperparameters['reduce_on_plateau'] = \
            hyperparameters.get('reduce_on_plateau', self.hyperparameters['reduce_on_plateau'])
        self.hyperparameters["prior_mean"] = \
            hyperparameters.get('prior_mean', self.hyperparameters['prior_mean'])
        self.hyperparameters["prior_variance"] = \
            hyperparameters.get('prior_variance', self.hyperparameters['prior_variance'])
        self.hyperparameters["inference_type"] = \
            hyperparameters.get('inference_type', self.hyperparameters['inference_type'])
        self.hyperparameters["num_layers"] = \
            hyperparameters.get('num_layers', self.hyperparameters['num_layers'])
        self.hyperparameters["num_neurons"] = \
            hyperparameters.get('num_neurons', self.hyperparameters['num_neurons'])

        self.hyperparameters['hidden_sizes'] = tuple(
            [int(self.hyperparameters["num_neurons"]) for _ in range(self.hyperparameters["num_layers"])])

    def inference(self):
        assert isinstance(self.use_partitions, bool) and self.use_partitions
        results = self.model.predict(self.X_test)
        return results

    def partitioning(self, use_partitions=False):
        self.use_partitions = use_partitions

    def info_test(self):
        if self.use_partitions:
            return self.X_test
        else:
            print('No partitioned dataset, please apply test_set method = True')

    @staticmethod
    def preprocess(vocab, train, bert_model, test=None, validation=None,
                   bert_train_path=None, bert_test_path=None, bert_val_path=None):
        vocab2id = {w: i for i, w in enumerate(vocab)}
        vec = CountVectorizer(
            vocabulary=vocab2id, token_pattern=r'(?u)\b\w+\b')
        entire_dataset = train.copy()
        if test is not None:
            entire_dataset.extend(test)
        if validation is not None:
            entire_dataset.extend(validation)

        vec.fit(entire_dataset)
        idx2token = {v: k for (k, v) in vec.vocabulary_.items()}

        x_train = vec.transform(train)
        b_train = CTM.load_bert_data(bert_train_path, train, bert_model)

        train_data = dataset.CTMDataset(x_train.toarray(), b_train, idx2token)
        input_size = len(idx2token.keys())

        if test is not None and validation is not None:
            x_test = vec.transform(test)
            b_test = CTM.load_bert_data(bert_test_path, test, bert_model)
            test_data = dataset.CTMDataset(x_test.toarray(), b_test, idx2token)

            x_valid = vec.transform(validation)
            b_val = CTM.load_bert_data(bert_val_path, validation, bert_model)
            valid_data = dataset.CTMDataset(x_valid.toarray(), b_val, idx2token)
            return train_data, test_data, valid_data, input_size
        if test is None and validation is not None:
            x_valid = vec.transform(validation)
            b_val = CTM.load_bert_data(bert_val_path, validation, bert_model)
            valid_data = dataset.CTMDataset(x_valid.toarray(), b_val, idx2token)
            return train_data, valid_data, input_size
        if test is not None and validation is None:
            x_test = vec.transform(test)
            b_test = CTM.load_bert_data(bert_test_path, test, bert_model)
            test_data = dataset.CTMDataset(x_test.toarray(), b_test, idx2token)
            return train_data, test_data, input_size
        if test is None and validation is None:
            return train_data, input_size

    @staticmethod
    def load_bert_data(bert_path, texts, bert_model):
        if bert_path is not None:
            if os.path.exists(bert_path):
                bert_ouput = pkl.load(open(bert_path, 'rb'))
            else:
                bert_ouput = bert_embeddings_from_list(texts, bert_model)
                pkl.dump(bert_ouput, open(bert_path, 'wb'))
        else:
            bert_ouput = bert_embeddings_from_list(texts, bert_model)
        return bert_ouput<|MERGE_RESOLUTION|>--- conflicted
+++ resolved
@@ -78,7 +78,6 @@
 
     def train_model(self, hyperparameters=None, top_words=10):
         """
-<<<<<<< HEAD
             Args
                 hyperparameters: dict, with the below information:
 
@@ -95,20 +94,11 @@
                 num_epochs : int, number of epochs to train for, (default 100)
                 reduce_on_plateau : bool, reduce learning rate by 10x on plateau of 10 epochs (default False)
             """
-=======
-        trains CTM model
-
-        :param dataset: octis Dataset for training the model
-        :param hyperparameters: dict, with optionally) the following information:
-
-        """
->>>>>>> f458ab43
         if hyperparameters is None:
             hyperparameters = {}
 
         self.set_params(hyperparameters)
 
-<<<<<<< HEAD
         self.model = ctm.CTM(input_size=self.input_size,
                              bert_input_size=self.X_train.X_bert.shape[1],
                              num_topics=int(self.hyperparameters['num_topics']),
@@ -127,40 +117,6 @@
                              topic_prior_mean=self.hyperparameters["prior_mean"],
                              topic_prior_variance=self.hyperparameters["prior_variance"]
                              )
-=======
-        if self.use_partitions:
-            train, validation, test = dataset.get_partitioned_corpus(use_validation=True)
-
-            data_corpus_train = [' '.join(i) for i in train]
-            data_corpus_test = [' '.join(i) for i in test]
-            data_corpus_validation = [' '.join(i) for i in validation]
-
-            self.vocab = dataset.get_vocabulary()
-            self.X_train, self.X_test, self.X_valid, input_size = \
-                self.preprocess(self.vocab, data_corpus_train, test=data_corpus_test,
-                                validation=data_corpus_validation,
-                                bert_train_path=self.hyperparameters['bert_path'] + "_train.pkl",
-                                bert_test_path=self.hyperparameters['bert_path'] + "_test.pkl",
-                                bert_val_path=self.hyperparameters['bert_path'] + "_val.pkl",
-                                bert_model=self.hyperparameters["bert_model"])
-        else:
-            data_corpus = [' '.join(i) for i in dataset.get_corpus()]
-            self.X_train, input_size = self.preprocess(
-                self.vocab, train=data_corpus, bert_train_path=self.hyperparameters['bert_path'] + "_train.pkl",
-                bert_model=self.hyperparameters["bert_model"])
-
-        self.model = ctm.CTM(
-            input_size=input_size, bert_input_size=self.X_train.X_bert.shape[1],
-            num_topics=self.hyperparameters['num_topics'], model_type='prodLDA',
-            inference_type=self.hyperparameters['inference_type'],  hidden_sizes=self.hyperparameters['hidden_sizes'],
-            activation=self.hyperparameters['activation'], dropout=self.hyperparameters['dropout'],
-            learn_priors=self.hyperparameters['learn_priors'], batch_size=self.hyperparameters['batch_size'],
-            lr=self.hyperparameters['lr'], momentum=self.hyperparameters['momentum'],
-            solver=self.hyperparameters['solver'], num_epochs=self.hyperparameters['num_epochs'],
-            reduce_on_plateau=self.hyperparameters['reduce_on_plateau'],
-            topic_prior_mean=self.hyperparameters["prior_mean"],
-            topic_prior_variance=self.hyperparameters["prior_variance"])
->>>>>>> f458ab43
 
         self.model.fit(self.X_train, self.X_valid)
 
