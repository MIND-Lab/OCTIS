from sklearn.feature_extraction.text import CountVectorizer

from octis.models.model import AbstractModel
from octis.models.contextualized_topic_models.datasets import dataset
from octis.models.contextualized_topic_models.models import ctm
from octis.models.contextualized_topic_models.utils.data_preparation import (
    bert_embeddings_from_list)

import os
import pickle as pkl
import torch
import numpy as np
import random


class CTM(AbstractModel):

    def __init__(
        self, num_topics=10, model_type='prodLDA', activation='softplus',
        dropout=0.2, learn_priors=True, batch_size=64, lr=2e-3, momentum=0.99,
        solver='adam', num_epochs=100, reduce_on_plateau=False, prior_mean=0.0,
        prior_variance=None, num_layers=2, num_neurons=100, seed=None,
        use_partitions=True, num_samples=10, inference_type="zeroshot",
            bert_path="", bert_model="bert-base-nli-mean-tokens"):
        """
        initialization of CTM

        :param num_topics : int, number of topic components, (default 10)
        :param model_type : string, 'prodLDA' or 'LDA' (default 'prodLDA')
        :param activation : string, 'softplus', 'relu', 'sigmoid', 'swish',
            'tanh', 'leakyrelu', 'rrelu', 'elu', 'selu' (default 'softplus')
        :param num_layers : int, number of layers (default 2)
        :param dropout : float, dropout to use (default 0.2)
        :param learn_priors : bool, make priors a learnable parameter
            (default True)
        :param batch_size : int, size of batch to use for training (default 64)
        :param lr : float, learning rate to use for training (default 2e-3)
        :param momentum : float, momentum to use for training (default 0.99)
        :param solver : string, optimizer 'adam' or 'sgd' (default 'adam')
        :param num_epochs : int, number of epochs to train for, (default 100)
        :param num_samples: int, number of times theta needs to be sampled
            (default: 10)
        :param seed : int, the random seed. Not used if None (default None).
        :param use_partitions: bool, if true the model will be trained on the
            training set and evaluated on the test set (default: true)
        :param reduce_on_plateau : bool, reduce learning rate by 10x on
            plateau of 10 epochs (default False)
        :param inference_type: the type of the CTM model. It can be "zeroshot"
            or "combined" (default zeroshot)
        :param bert_path: path to store the document contextualized
            representations
        :param bert_model: name of the contextualized model
            (default: bert-base-nli-mean-tokens).
            see https://www.sbert.net/docs/pretrained_models.html
        """

        super().__init__()

        self.hyperparameters['num_topics'] = num_topics
        self.hyperparameters['model_type'] = model_type
        self.hyperparameters['activation'] = activation
        self.hyperparameters['dropout'] = dropout
        self.hyperparameters['inference_type'] = inference_type
        self.hyperparameters['learn_priors'] = learn_priors
        self.hyperparameters['batch_size'] = batch_size
        self.hyperparameters['lr'] = lr
        self.hyperparameters['num_samples'] = num_samples
        self.hyperparameters['momentum'] = momentum
        self.hyperparameters['solver'] = solver
        self.hyperparameters['num_epochs'] = num_epochs
        self.hyperparameters['reduce_on_plateau'] = reduce_on_plateau
        self.hyperparameters["prior_mean"] = prior_mean
        self.hyperparameters["prior_variance"] = prior_variance
        self.hyperparameters["num_neurons"] = num_neurons
        self.hyperparameters["bert_path"] = bert_path
        self.hyperparameters["num_layers"] = num_layers
        self.hyperparameters["bert_model"] = bert_model
        self.hyperparameters["seed"] = seed
        self.use_partitions = use_partitions

        hidden_sizes = tuple([num_neurons for _ in range(num_layers)])
        self.hyperparameters['hidden_sizes'] = tuple(hidden_sizes)

        self.model = None
        self.vocab = None

    def train_model(self, dataset, hyperparameters=None, top_words=10):
        """
        trains CTM model

        :param dataset: octis Dataset for training the model
        :param hyperparameters: dict, with optionally) the following information:
        :param top_words: number of top-n words of the topics (default 10)

        """
        if hyperparameters is None:
            hyperparameters = {}

        self.set_params(hyperparameters)
        self.vocab = dataset.get_vocabulary()
        self.set_seed(seed=self.hyperparameters['seed'])

        if self.use_partitions:
            train, validation, test = dataset.get_partitioned_corpus(
                use_validation=True)

            data_corpus_train = [' '.join(i) for i in train]
            data_corpus_test = [' '.join(i) for i in test]
            data_corpus_validation = [' '.join(i) for i in validation]

            x_train, x_test, x_valid, input_size = self.preprocess(
                self.vocab, data_corpus_train, test=data_corpus_test,
                validation=data_corpus_validation,
                bert_train_path=(
                    self.hyperparameters['bert_path'] + "_train.pkl"),
                bert_test_path=self.hyperparameters['bert_path'] + "_test.pkl",
                bert_val_path=self.hyperparameters['bert_path'] + "_val.pkl",
                bert_model=self.hyperparameters["bert_model"])
<<<<<<< HEAD
            self.model = ctm.CTM(input_size=input_size, bert_input_size=x_train.X_bert.shape[1], model_type='prodLDA',
                                 num_topics=self.hyperparameters['num_topics'], dropout=self.hyperparameters['dropout'],
                                 activation=self.hyperparameters['activation'], lr=self.hyperparameters['lr'],
                                 inference_type=self.hyperparameters['inference_type'],
                                 hidden_sizes=self.hyperparameters['hidden_sizes'],
                                 solver=self.hyperparameters['solver'],
                                 momentum=self.hyperparameters['momentum'],
                                 num_epochs=self.hyperparameters['num_epochs'],
                                 learn_priors=self.hyperparameters['learn_priors'],
                                 batch_size=self.hyperparameters['batch_size'],
                                 num_samples=self.hyperparameters['num_samples'],
                                 topic_prior_mean=self.hyperparameters["prior_mean"],
                                 reduce_on_plateau=self.hyperparameters['reduce_on_plateau'],
                                 topic_prior_variance=self.hyperparameters["prior_variance"],
                                 top_word = top_words)
=======
            self.model = ctm.CTM(
                input_size=input_size, bert_input_size=x_train.X_bert.shape[1],
                model_type='prodLDA',
                num_topics=self.hyperparameters['num_topics'],
                dropout=self.hyperparameters['dropout'],
                activation=self.hyperparameters['activation'],
                lr=self.hyperparameters['lr'],
                inference_type=self.hyperparameters['inference_type'],
                hidden_sizes=self.hyperparameters['hidden_sizes'],
                solver=self.hyperparameters['solver'],
                momentum=self.hyperparameters['momentum'],
                num_epochs=self.hyperparameters['num_epochs'],
                learn_priors=self.hyperparameters['learn_priors'],
                batch_size=self.hyperparameters['batch_size'],
                num_samples=self.hyperparameters['num_samples'],
                topic_prior_mean=self.hyperparameters["prior_mean"],
                reduce_on_plateau=self.hyperparameters['reduce_on_plateau'],
                topic_prior_variance=self.hyperparameters["prior_variance"])
>>>>>>> 872294f1
            self.model.fit(x_train, x_valid, verbose=False)
            result = self.inference(x_test)
            return result

        else:
            data_corpus = [' '.join(i) for i in dataset.get_corpus()]
            x_train, input_size = self.preprocess(
                self.vocab, train=data_corpus,
                bert_train_path=(
                    self.hyperparameters['bert_path'] + "_train.pkl"),
                bert_model=self.hyperparameters["bert_model"])

<<<<<<< HEAD
        self.model = ctm.CTM(input_size=input_size, bert_input_size=x_train.X_bert.shape[1], model_type='prodLDA',
                             num_topics=self.hyperparameters['num_topics'], dropout=self.hyperparameters['dropout'],
                             activation=self.hyperparameters['activation'], lr=self.hyperparameters['lr'],
                             inference_type=self.hyperparameters['inference_type'],
                             hidden_sizes=self.hyperparameters['hidden_sizes'], solver=self.hyperparameters['solver'],
                             momentum=self.hyperparameters['momentum'], num_epochs=self.hyperparameters['num_epochs'],
                             learn_priors=self.hyperparameters['learn_priors'],
                             batch_size=self.hyperparameters['batch_size'],
                             num_samples=self.hyperparameters['num_samples'],
                             topic_prior_mean=self.hyperparameters["prior_mean"],
                             reduce_on_plateau=self.hyperparameters['reduce_on_plateau'],
                             topic_prior_variance=self.hyperparameters["prior_variance"],
                             top_word = top_words)

=======
        self.model = ctm.CTM(
            input_size=input_size, bert_input_size=x_train.X_bert.shape[1],
            model_type='prodLDA',
            num_topics=self.hyperparameters['num_topics'],
            dropout=self.hyperparameters['dropout'],
            activation=self.hyperparameters['activation'],
            lr=self.hyperparameters['lr'],
            inference_type=self.hyperparameters['inference_type'],
            hidden_sizes=self.hyperparameters['hidden_sizes'],
            solver=self.hyperparameters['solver'],
            momentum=self.hyperparameters['momentum'],
            num_epochs=self.hyperparameters['num_epochs'],
            learn_priors=self.hyperparameters['learn_priors'],
            batch_size=self.hyperparameters['batch_size'],
            num_samples=self.hyperparameters['num_samples'],
            topic_prior_mean=self.hyperparameters["prior_mean"],
            reduce_on_plateau=self.hyperparameters['reduce_on_plateau'],
            topic_prior_variance=self.hyperparameters["prior_variance"])
>>>>>>> 872294f1

        self.model.fit(x_train, None, verbose=False)
        result = self.model.get_info()
        return result

    def set_params(self, hyperparameters):
        for k in hyperparameters.keys():
            if k in self.hyperparameters.keys() and k != 'hidden_sizes':
                self.hyperparameters[k] = hyperparameters.get(
                    k, self.hyperparameters[k])

        self.hyperparameters['hidden_sizes'] = tuple(
            [self.hyperparameters["num_neurons"] for _ in range(
                self.hyperparameters["num_layers"])])

    def inference(self, x_test):
        assert isinstance(self.use_partitions, bool) and self.use_partitions
        results = self.model.predict(x_test)
        return results

    def partitioning(self, use_partitions=False):
        self.use_partitions = use_partitions

    @staticmethod
    def set_seed(seed=None):
        if seed is not None:
            torch.manual_seed(seed)
            torch.cuda.manual_seed(seed)
            np.random.seed(seed)
            random.seed(seed)
            torch.backends.cudnn.enabled = False
            torch.backends.cudnn.deterministic = True

    @staticmethod
    def preprocess(
        vocab, train, bert_model, test=None, validation=None,
            bert_train_path=None, bert_test_path=None, bert_val_path=None):
        vocab2id = {w: i for i, w in enumerate(vocab)}
        vec = CountVectorizer(
            vocabulary=vocab2id, token_pattern=r'(?u)\b[\w+|\-]+\b')
        entire_dataset = train.copy()
        if test is not None:
            entire_dataset.extend(test)
        if validation is not None:
            entire_dataset.extend(validation)

        vec.fit(entire_dataset)
        idx2token = {v: k for (k, v) in vec.vocabulary_.items()}

        x_train = vec.transform(train)
        b_train = CTM.load_bert_data(bert_train_path, train, bert_model)

        train_data = dataset.CTMDataset(x_train.toarray(), b_train, idx2token)
        input_size = len(idx2token.keys())

        if test is not None and validation is not None:
            x_test = vec.transform(test)
            b_test = CTM.load_bert_data(bert_test_path, test, bert_model)
            test_data = dataset.CTMDataset(x_test.toarray(), b_test, idx2token)

            x_valid = vec.transform(validation)
            b_val = CTM.load_bert_data(bert_val_path, validation, bert_model)
            valid_data = dataset.CTMDataset(
                x_valid.toarray(), b_val, idx2token)
            return train_data, test_data, valid_data, input_size
        if test is None and validation is not None:
            x_valid = vec.transform(validation)
            b_val = CTM.load_bert_data(bert_val_path, validation, bert_model)
            valid_data = dataset.CTMDataset(
                x_valid.toarray(), b_val, idx2token)
            return train_data, valid_data, input_size
        if test is not None and validation is None:
            x_test = vec.transform(test)
            b_test = CTM.load_bert_data(bert_test_path, test, bert_model)
            test_data = dataset.CTMDataset(x_test.toarray(), b_test, idx2token)
            return train_data, test_data, input_size
        if test is None and validation is None:
            return train_data, input_size

    @staticmethod
    def load_bert_data(bert_path, texts, bert_model):
        if bert_path is not None:
            if os.path.exists(bert_path):
                bert_ouput = pkl.load(open(bert_path, 'rb'))
            else:
                bert_ouput = bert_embeddings_from_list(texts, bert_model)
                pkl.dump(bert_ouput, open(bert_path, 'wb'))
        else:
            bert_ouput = bert_embeddings_from_list(texts, bert_model)
        return bert_ouput<|MERGE_RESOLUTION|>--- conflicted
+++ resolved
@@ -116,30 +116,11 @@
                 bert_test_path=self.hyperparameters['bert_path'] + "_test.pkl",
                 bert_val_path=self.hyperparameters['bert_path'] + "_val.pkl",
                 bert_model=self.hyperparameters["bert_model"])
-<<<<<<< HEAD
-            self.model = ctm.CTM(input_size=input_size, bert_input_size=x_train.X_bert.shape[1], model_type='prodLDA',
-                                 num_topics=self.hyperparameters['num_topics'], dropout=self.hyperparameters['dropout'],
-                                 activation=self.hyperparameters['activation'], lr=self.hyperparameters['lr'],
-                                 inference_type=self.hyperparameters['inference_type'],
-                                 hidden_sizes=self.hyperparameters['hidden_sizes'],
-                                 solver=self.hyperparameters['solver'],
-                                 momentum=self.hyperparameters['momentum'],
-                                 num_epochs=self.hyperparameters['num_epochs'],
-                                 learn_priors=self.hyperparameters['learn_priors'],
-                                 batch_size=self.hyperparameters['batch_size'],
-                                 num_samples=self.hyperparameters['num_samples'],
-                                 topic_prior_mean=self.hyperparameters["prior_mean"],
-                                 reduce_on_plateau=self.hyperparameters['reduce_on_plateau'],
-                                 topic_prior_variance=self.hyperparameters["prior_variance"],
-                                 top_word = top_words)
-=======
+
             self.model = ctm.CTM(
-                input_size=input_size, bert_input_size=x_train.X_bert.shape[1],
-                model_type='prodLDA',
-                num_topics=self.hyperparameters['num_topics'],
-                dropout=self.hyperparameters['dropout'],
-                activation=self.hyperparameters['activation'],
-                lr=self.hyperparameters['lr'],
+                input_size=input_size, bert_input_size=x_train.X_bert.shape[1], model_type='prodLDA',
+                num_topics=self.hyperparameters['num_topics'], dropout=self.hyperparameters['dropout'],
+                activation=self.hyperparameters['activation'], lr=self.hyperparameters['lr'],
                 inference_type=self.hyperparameters['inference_type'],
                 hidden_sizes=self.hyperparameters['hidden_sizes'],
                 solver=self.hyperparameters['solver'],
@@ -150,8 +131,9 @@
                 num_samples=self.hyperparameters['num_samples'],
                 topic_prior_mean=self.hyperparameters["prior_mean"],
                 reduce_on_plateau=self.hyperparameters['reduce_on_plateau'],
-                topic_prior_variance=self.hyperparameters["prior_variance"])
->>>>>>> 872294f1
+                topic_prior_variance=self.hyperparameters["prior_variance"],
+                top_words=top_words)
+
             self.model.fit(x_train, x_valid, verbose=False)
             result = self.inference(x_test)
             return result
@@ -164,41 +146,20 @@
                     self.hyperparameters['bert_path'] + "_train.pkl"),
                 bert_model=self.hyperparameters["bert_model"])
 
-<<<<<<< HEAD
-        self.model = ctm.CTM(input_size=input_size, bert_input_size=x_train.X_bert.shape[1], model_type='prodLDA',
-                             num_topics=self.hyperparameters['num_topics'], dropout=self.hyperparameters['dropout'],
-                             activation=self.hyperparameters['activation'], lr=self.hyperparameters['lr'],
-                             inference_type=self.hyperparameters['inference_type'],
-                             hidden_sizes=self.hyperparameters['hidden_sizes'], solver=self.hyperparameters['solver'],
-                             momentum=self.hyperparameters['momentum'], num_epochs=self.hyperparameters['num_epochs'],
-                             learn_priors=self.hyperparameters['learn_priors'],
-                             batch_size=self.hyperparameters['batch_size'],
-                             num_samples=self.hyperparameters['num_samples'],
-                             topic_prior_mean=self.hyperparameters["prior_mean"],
-                             reduce_on_plateau=self.hyperparameters['reduce_on_plateau'],
-                             topic_prior_variance=self.hyperparameters["prior_variance"],
-                             top_word = top_words)
-
-=======
         self.model = ctm.CTM(
-            input_size=input_size, bert_input_size=x_train.X_bert.shape[1],
-            model_type='prodLDA',
-            num_topics=self.hyperparameters['num_topics'],
-            dropout=self.hyperparameters['dropout'],
-            activation=self.hyperparameters['activation'],
-            lr=self.hyperparameters['lr'],
-            inference_type=self.hyperparameters['inference_type'],
-            hidden_sizes=self.hyperparameters['hidden_sizes'],
-            solver=self.hyperparameters['solver'],
-            momentum=self.hyperparameters['momentum'],
-            num_epochs=self.hyperparameters['num_epochs'],
-            learn_priors=self.hyperparameters['learn_priors'],
-            batch_size=self.hyperparameters['batch_size'],
-            num_samples=self.hyperparameters['num_samples'],
-            topic_prior_mean=self.hyperparameters["prior_mean"],
-            reduce_on_plateau=self.hyperparameters['reduce_on_plateau'],
-            topic_prior_variance=self.hyperparameters["prior_variance"])
->>>>>>> 872294f1
+             input_size=input_size, bert_input_size=x_train.X_bert.shape[1], model_type='prodLDA',
+             num_topics=self.hyperparameters['num_topics'], dropout=self.hyperparameters['dropout'],
+             activation=self.hyperparameters['activation'], lr=self.hyperparameters['lr'],
+             inference_type=self.hyperparameters['inference_type'],
+             hidden_sizes=self.hyperparameters['hidden_sizes'], solver=self.hyperparameters['solver'],
+             momentum=self.hyperparameters['momentum'], num_epochs=self.hyperparameters['num_epochs'],
+             learn_priors=self.hyperparameters['learn_priors'],
+             batch_size=self.hyperparameters['batch_size'],
+             num_samples=self.hyperparameters['num_samples'],
+             topic_prior_mean=self.hyperparameters["prior_mean"],
+             reduce_on_plateau=self.hyperparameters['reduce_on_plateau'],
+             topic_prior_variance=self.hyperparameters["prior_variance"],
+             top_words=top_words)
 
         self.model.fit(x_train, None, verbose=False)
         result = self.model.get_info()
