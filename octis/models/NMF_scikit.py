from octis.models.model import AbstractModel
import numpy as np
from sklearn.decomposition import NMF
from sklearn.feature_extraction.text import TfidfVectorizer
import octis.configuration.defaults as defaults


class NMF_scikit(AbstractModel):

<<<<<<< HEAD
    def __init__(self, dataset, num_topics=100, init=None, alpha=0, l1_ratio=0, max_iter=100, tol=1e-4,
                 regularization='both', beta_loss='frobenius', solver='cd', use_partitions=True):
=======
    def __init__(self, num_topics=100, init=None, alpha=0, l1_ratio=0, regularization='both',
                 use_partitions=True):
>>>>>>> 1909dd68
        """
        Initialize NMF model

        Parameters
        ----------
        num_topics (int) – Number of topics to extract.

        init (string, optional) – Method used to initialize the procedure.
        Default: None. Valid options:

            None: ‘nndsvd’ if n_components <= min(n_samples, n_features),
            otherwise random.

            ‘random’: non-negative random matrices, scaled with:
            sqrt(X.mean() / n_components)

            ‘nndsvd’: Nonnegative Double Singular Value Decomposition (NNDSVD)
            initialization (better for sparseness)

            ‘nndsvda’: NNDSVD with zeros filled with the average of X
            (better when sparsity is not desired)

            ‘nndsvdar’: NNDSVD with zeros filled with small random values
            (generally faster, less accurate alternative to NNDSVDa for when
            sparsity is not desired)

        alpha (double, optional) – Constant that multiplies the regularization
        terms. Set it to zero to have no regularization.

        l1_ratio (double, optional) – The regularization mixing parameter, with
        0 <= l1_ratio <= 1. For l1_ratio = 0 the penalty is an elementwise
        L2 penalty (aka Frobenius Norm). For l1_ratio = 1 it is an
        elementwise L1 penalty. For 0 < l1_ratio < 1, the penalty
        is a combination of L1 and L2.
        """
        super().__init__()
        self.hyperparameters["n_components"] = num_topics
        self.hyperparameters["init"] = init
        self.hyperparameters["alpha"] = alpha
        self.hyperparameters["l1_ratio"] = l1_ratio
<<<<<<< HEAD
        self.hyperparameters["max_iter"] = max_iter
        self.hyperparameters["tol"] = tol
        self.hyperparameters["regularization"] = regularization
        self.hyperparameters["beta_loss"] = beta_loss
        self.hyperparameters["solver"] = solver
=======
        self.hyperparameters['regularization'] = regularization
        self.use_partitions = use_partitions
>>>>>>> 1909dd68

        self.use_partitions = use_partitions
        self.update_with_test = False

        vectorizer = TfidfVectorizer(min_df=0.0, token_pattern=r"(?u)\b[\w+|\-]+\b",
                                     vocabulary=list(dataset.get_vocabulary()))

        if self.use_partitions:
            partition = dataset.get_partitioned_corpus(use_validation=False)
            corpus = partition[0]
        else:
            corpus = dataset.get_corpus()

        real_corpus = [" ".join(document) for document in corpus]
        X = vectorizer.fit_transform(real_corpus)

        self.id2word = {i: k for i, k in enumerate(vectorizer.get_feature_names())}
        if self.use_partitions:
            test_corpus = []
            for document in partition[1]:
                test_corpus.append(" ".join(document))
            Y = vectorizer.transform(test_corpus)
            self.train_corpus = X
            self.test_corpus = Y
        else:
            self.train_corpus = X

    def hyperparameters_info(self):
        """
        Returns hyperparameters informations
        """
        return defaults.NMF_scikit_hyperparameters_info

    def partitioning(self, use_partitions, update_with_test=False):
        """
        Handle the partitioning system to use and reset the model to perform
        new evaluations

        Parameters
        ----------
        use_partitions: True if train/set partitioning is needed, False
                        otherwise
        update_with_test: True if the model should be updated with the test set,
                          False otherwise
        """
        self.use_partitions = use_partitions
        self.update_with_test = update_with_test
        self.id2word = None
        self.train_corpus = None

    def train_model(self, hyperparameters=None, topics=10):
        """
        Train the model and return output

        Parameters
        ----------
        dataset : dataset to use to build the model
        hyperparameters : hyperparameters to build the model
        topics : if greather than 0 returns the most significant words
                 for each topic in the output
                 Default True


        Returns
        -------
        result : dictionary with up to 3 entries,
                 'topics', 'topic-word-matrix' and
                 'topic-document-matrix'
        """
        if hyperparameters is None:
            hyperparams = {}
        else:
            hyperparams = hyperparameters.copy()

<<<<<<< HEAD
        if "num_topics" not in hyperparams:
            hyperparams["n_components"] = self.hyperparameters["n_components"]
        else:
            hyperparams["n_components"] = hyperparams["num_topics"]
            hyperparams.pop("num_topics")

        self.hyperparameters.update(hyperparams)
        print(self.hyperparameters)
        model = NMF(**self.hyperparameters)
=======
        if self.id2word is None or self.id_corpus is None:
            vectorizer = TfidfVectorizer(min_df=0.0, token_pattern=r"(?u)\b[\w|\-]+\b",
                                         vocabulary=dataset.get_vocabulary())

            if self.use_partitions:
                partition = dataset.get_partitioned_corpus(use_validation=False)
                corpus = partition[0]
            else:
                corpus = dataset.get_corpus()

            real_corpus = [" ".join(document) for document in corpus]
            X = vectorizer.fit_transform(real_corpus)

            self.id2word = {i: k for i, k in enumerate(vectorizer.get_feature_names())}
            if self.use_partitions:
                test_corpus = []
                for document in partition[1]:
                    test_corpus.append(" ".join(document))
                Y = vectorizer.transform(test_corpus)
                self.id_corpus = X
                self.new_corpus = Y
            else:
                self.id_corpus = X

        #hyperparameters["corpus"] = self.id_corpus
        #hyperparameters["id2word"] = self.id2word
        self.hyperparameters.update(hyperparameters)
        model = NMF(n_components=self.hyperparameters["num_topics"], init=self.hyperparameters["init"],
                    alpha=self.hyperparameters["alpha"], l1_ratio=self.hyperparameters["l1_ratio"],
                    regularization=self.hyperparameters['regularization'])
>>>>>>> 1909dd68

        W = model.fit_transform(self.train_corpus)
        #W = W / W.sum(axis=1, keepdims=True)
        H = model.components_
        #H = H / H.sum(axis=1, keepdims=True)

        result = {}

        # Find where all values in the columns are zero
        mask = (H.T == 0).all(0)
        # Update x to only include the columns where non-zero values occur.
        masked_H = H[~mask]

        result["topic-word-matrix"] = masked_H

        result["topics"] = self.get_topics(masked_H, topics)

        result["topic-document-matrix"] = np.array(W).transpose()[~mask]

        if self.use_partitions:
            if self.update_with_test:
               # NOT IMPLEMENTED YET
                result["test-topic-word-matrix"] = W
                if topics > 0:
                    result["test-topics"] = self.get_topics(W, topics)

                result["test-topic-document-matrix"] = H
            else:
                result["test-topic-document-matrix"] = model.transform(
                    self.test_corpus).T[~mask]

        return result

    def get_topics(self, H, topics):
        topic_list = []
        for topic in H:
            words_list = sorted(
                list(enumerate(topic)), key=lambda x: -x[1])
            topk = [tup[0] for tup in words_list[0:topics]]
            topic_list.append([self.id2word[i] for i in topk])
        return topic_list<|MERGE_RESOLUTION|>--- conflicted
+++ resolved
@@ -7,13 +7,8 @@
 
 class NMF_scikit(AbstractModel):
 
-<<<<<<< HEAD
     def __init__(self, dataset, num_topics=100, init=None, alpha=0, l1_ratio=0, max_iter=100, tol=1e-4,
                  regularization='both', beta_loss='frobenius', solver='cd', use_partitions=True):
-=======
-    def __init__(self, num_topics=100, init=None, alpha=0, l1_ratio=0, regularization='both',
-                 use_partitions=True):
->>>>>>> 1909dd68
         """
         Initialize NMF model
 
@@ -54,21 +49,16 @@
         self.hyperparameters["init"] = init
         self.hyperparameters["alpha"] = alpha
         self.hyperparameters["l1_ratio"] = l1_ratio
-<<<<<<< HEAD
         self.hyperparameters["max_iter"] = max_iter
         self.hyperparameters["tol"] = tol
         self.hyperparameters["regularization"] = regularization
         self.hyperparameters["beta_loss"] = beta_loss
         self.hyperparameters["solver"] = solver
-=======
-        self.hyperparameters['regularization'] = regularization
-        self.use_partitions = use_partitions
->>>>>>> 1909dd68
 
         self.use_partitions = use_partitions
         self.update_with_test = False
 
-        vectorizer = TfidfVectorizer(min_df=0.0, token_pattern=r"(?u)\b[\w+|\-]+\b",
+        vectorizer = TfidfVectorizer(min_df=0.0, token_pattern=r"(?u)\b[\w|\-]+\b",
                                      vocabulary=list(dataset.get_vocabulary()))
 
         if self.use_partitions:
@@ -138,7 +128,6 @@
         else:
             hyperparams = hyperparameters.copy()
 
-<<<<<<< HEAD
         if "num_topics" not in hyperparams:
             hyperparams["n_components"] = self.hyperparameters["n_components"]
         else:
@@ -148,38 +137,6 @@
         self.hyperparameters.update(hyperparams)
         print(self.hyperparameters)
         model = NMF(**self.hyperparameters)
-=======
-        if self.id2word is None or self.id_corpus is None:
-            vectorizer = TfidfVectorizer(min_df=0.0, token_pattern=r"(?u)\b[\w|\-]+\b",
-                                         vocabulary=dataset.get_vocabulary())
-
-            if self.use_partitions:
-                partition = dataset.get_partitioned_corpus(use_validation=False)
-                corpus = partition[0]
-            else:
-                corpus = dataset.get_corpus()
-
-            real_corpus = [" ".join(document) for document in corpus]
-            X = vectorizer.fit_transform(real_corpus)
-
-            self.id2word = {i: k for i, k in enumerate(vectorizer.get_feature_names())}
-            if self.use_partitions:
-                test_corpus = []
-                for document in partition[1]:
-                    test_corpus.append(" ".join(document))
-                Y = vectorizer.transform(test_corpus)
-                self.id_corpus = X
-                self.new_corpus = Y
-            else:
-                self.id_corpus = X
-
-        #hyperparameters["corpus"] = self.id_corpus
-        #hyperparameters["id2word"] = self.id2word
-        self.hyperparameters.update(hyperparameters)
-        model = NMF(n_components=self.hyperparameters["num_topics"], init=self.hyperparameters["init"],
-                    alpha=self.hyperparameters["alpha"], l1_ratio=self.hyperparameters["l1_ratio"],
-                    regularization=self.hyperparameters['regularization'])
->>>>>>> 1909dd68
 
         W = model.fit_transform(self.train_corpus)
         #W = W / W.sum(axis=1, keepdims=True)
