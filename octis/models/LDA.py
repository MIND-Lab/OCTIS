--- conflicted
+++ resolved
@@ -179,16 +179,10 @@
         Parameters
         ----------
         dataset : dataset to use to build the model
-<<<<<<< HEAD
         hyperparameters : hyperparameters to build the model
-        top_words : if greather than 0 returns the most significant words
+        top_words : if greater than 0 returns the most significant words
                  for each topic in the output
                  Default True
-=======
-        hyperparams : hyperparameters to build the model
-        top_words : if greater than 0 returns the most significant words for each topic in the output
-                 (Default True)
->>>>>>> 1909dd68
         Returns
         -------
         result : dictionary with up to 3 entries,
